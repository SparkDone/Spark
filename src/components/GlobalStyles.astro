--- conflicted
+++ resolved
@@ -180,163 +180,4 @@
     --os-handle-bg-active: var(--scrollbar-bg-active-light);
 
 
-<<<<<<< HEAD
-=======
-</style>
-<style is:global lang="scss">
-@tailwind base;
-@tailwind components;
-@tailwind utilities;
-
-@layer components {
-    .card-base {
-        @apply rounded-[var(--radius-large)] overflow-hidden bg-[var(--card-bg)] transition;
-    }
-    h1, h2, h3, h4, h5, h6, p, a, span, li, ul, ol, blockquote, code, pre, table, th, td, strong {
-        @apply transition;
-    }
-    .card-shadow {
-        @apply drop-shadow-[0_2px_4px_rgba(0,0,0,0.005)]
-    }
-    .expand-animation {
-        @apply relative before:ease-out before:transition active:bg-none hover:before:bg-[var(--btn-plain-bg-hover)] active:before:bg-[var(--btn-plain-bg-active)] z-0
-        before:absolute before:rounded-[inherit] before:inset-0 before:scale-[0.85] hover:before:scale-100 before:-z-10
-    }
-    .link {
-        @apply transition rounded-md p-1 -m-1 expand-animation;
-    }
-    .link-lg {
-        @apply transition rounded-md p-1.5 -m-1.5 expand-animation;
-    }
-    .float-panel {
-        @apply top-[5.25rem] rounded-[var(--radius-large)] overflow-hidden bg-[var(--float-panel-bg)] transition shadow-xl dark:shadow-none
-    }
-    .float-panel-closed {
-        @apply -translate-y-1 opacity-0 pointer-events-none
-    }
-    .search-panel mark {
-        @apply bg-transparent text-[var(--primary)]
-    }
-
-    .btn-card {
-        @apply transition flex items-center justify-center bg-[var(--card-bg)] hover:bg-[var(--btn-card-bg-hover)]
-        active:bg-[var(--btn-card-bg-active)]
-    }
-    .btn-card.disabled {
-        @apply pointer-events-none text-black/10 dark:text-white/10
-    }
-    .btn-plain {
-        @apply transition relative flex items-center justify-center bg-none
-        text-black/75 hover:text-[var(--primary)] dark:text-white/75 dark:hover:text-[var(--primary)];
-        &:not(.scale-animation) {
-            @apply hover:bg-[var(--btn-plain-bg-hover)] active:bg-[var(--btn-plain-bg-active)]
-        }
-        &.scale-animation {
-            @apply expand-animation;
-            &.current-theme-btn {
-                @apply before:scale-100 before:opacity-100 before:bg-[var(--btn-plain-bg-hover)] text-[var(--primary)]
-            }
-        }
-    }
-    .btn-regular {
-        @apply transition flex items-center justify-center bg-[var(--btn-regular-bg)] hover:bg-[var(--btn-regular-bg-hover)] active:bg-[var(--btn-regular-bg-active)]
-        text-[var(--btn-content)] dark:text-white/75
-    }
-
-    .link-underline {
-        @apply transition underline decoration-2 decoration-dashed decoration-[var(--link-underline)]
-        hover:decoration-[var(--link-hover)] active:decoration-[var(--link-active)] underline-offset-[0.25rem]
-    }
-
-    .toc-hide,
-    .toc-not-ready {
-        @apply opacity-0 pointer-events-none
-    }
-
-    #toc-inner-wrapper {
-      mask-image: linear-gradient(to bottom, transparent 0%, black 2rem, black calc(100% - 2rem), transparent 100%);
-    }
-
-    .hide-scrollbar {
-      scrollbar-width: none;
-      -ms-overflow-style: none;
-    }
-    .hide-scrollbar::-webkit-scrollbar {
-      display: none;
-    }
-
-    .text-90 {
-        @apply text-black/90 dark:text-white/90
-    }
-    .text-75 {
-        @apply text-black/75 dark:text-white/75
-    }
-    .text-50 {
-        @apply text-black/50 dark:text-white/50
-    }
-    .text-30 {
-        @apply text-black/30 dark:text-white/30
-    }
-    .text-25 {
-        @apply text-black/25 dark:text-white/25
-    }
-
-    html.is-changing .transition-swup-fade {
-        @apply transition-all duration-200
-    }
-    html.is-animating .transition-swup-fade {
-        @apply opacity-0 translate-y-4
-    }
-
-    /* PhotoSwipe */
-    .pswp__button {
-        @apply transition bg-black/40 hover:bg-black/50 active:bg-black/60 flex items-center justify-center mr-0 w-12 h-12 !important;
-    }
-    .pswp__button--zoom, .pswp__button--close {
-        @apply mt-4 rounded-xl active:scale-90 !important;
-    }
-    .pswp__button--zoom {
-        @apply mr-2.5 !important;
-    }
-    .pswp__button--close {
-        @apply mr-4 !important;
-    }
-    .custom-md img, #post-cover img {
-        @apply cursor-zoom-in
-    }
-}
-
-@keyframes fade-in-up {
-    0% {
-        transform: translateY(2rem);
-        opacity: 0;
-    }
-    100% {
-        transform: translateY(0);
-        opacity: 1;
-    }
-}
-.onload-animation {
-    opacity: 0;
-    animation: 300ms fade-in-up;
-    animation-fill-mode: forwards;
-}
-#navbar {
-    animation-delay: 0ms
-}
-#sidebar {
-    animation-delay: 100ms
-}
-#content-wrapper {
-    animation-delay: var(--content-delay);
-}
-.footer {
-    animation-delay: 250ms;
-}
-#banner-credit {
-    animation-delay: 400ms;
-}
-
-
->>>>>>> a336f34e
 </style>